--- conflicted
+++ resolved
@@ -2,6 +2,7 @@
 
 #include <stdlib.h>
 
+#include <algorithm>
 #include <map>
 #include <utility>
 
@@ -9,12 +10,19 @@
 
 using namespace std;
 
-<<<<<<< HEAD
+std::ostream& operator<<(std::ostream& os, const Color& c) {
+  switch (c) {
+    case Color::BLACK:   return (os << "BLACK");
+    case Color::WHITE:   return (os << "WHITE");
+    case Color::UNKNOWN: return (os << "UNKNOWN");
+  }
+}
+
 Color OppositeColor(Color c) {
   switch (c) {
-    case BLACK:   return WHITE;
-    case WHITE:   return BLACK;
-    case UNKNOWN: LOG(FATAL) << "OppositeColor(UNKNOWN) is undefined.";
+    case Color::BLACK:   return Color::WHITE;
+    case Color::WHITE:   return Color::BLACK;
+    case Color::UNKNOWN: LOG(FATAL) << "OppositeColor(UNKNOWN) is undefined.";
   }
 }
 
@@ -49,11 +57,26 @@
   return result;
 }
 
-int Indexer::GetManhattanDistance(Index i, Index j) const {
+int Indexer::ManhattanDistance(Index i, Index j) const {
   int xi, yi, xj, yj;
   GetPosition(i, &xi, &yi);
   GetPosition(j, &xj, &yj);
   return abs(xi - xj) + abs(yi - yj);
+}
+
+string Indexer::DebugIndex(Index i) const {
+  int x, y;
+  GetPosition(i, &x, &y);
+  ostringstream result;
+  result << "(" << x << ", " << y << ")";
+  return result.str();
+}
+
+std::string Indexer::DebugMove(const Move& move) const {
+  ostringstream result;
+  result << "(" << (move.index > 0 ? DebugIndex(move.index) : "-1")
+         << ", " << move.color << ")";
+  return result.str();
 }
 
 // *****************************************************************************
@@ -65,18 +88,6 @@
       white_parent_(width * width, -1),
       num_white_children_(width * width, 0),
       numbers_(width * width, 0) {
-=======
-Board::Board(int width,
-             const map<pair<int, int>, int>& pos_to_numbers)
-    : width_(width),
-      num_cells_(width_ * width_),
-      cells_(num_cells_, {0, UNKNOWN}),
-      white_parent_(num_cells_),
-      num_white_children_(num_cells_),
-      is_valid_(true),
-      num_unknown_cells_(num_cells_) {
-  CHECK_GT(width_, 0);
->>>>>>> b3a74cfa
   for (const auto& pos_to_number : pos_to_numbers) {
     int number = pos_to_number.second;
     CHECK_NE(0, number);
@@ -85,114 +96,52 @@
     Index i = indexer_.GetIndex(position.first, position.second);
 
     numbers_[i] = pos_to_number.second;
-    SetWhite(i);
+    CHECK(SetWhite(i));
   }
 }
 
 bool IslandSet::SetWhite(Index i) {
-  CHECK_EQ(-1, white_parent_[i]);
+  CHECK_EQ(-1, white_parent_[i]) << " " << indexer_.DebugIndex(i);
+  CHECK_EQ(0, num_white_children_[i]) << " " << indexer_.DebugIndex(i);
+
+  UndoEdit undo;
+  undo.newly_white = i;
+  undo.white_parent_index = i;
+  undo.white_parent_previous_value = -1;
+  undo.num_white_children_index = i;
+  undo.num_white_children_previous_value = 0;
+  last_edits_.push(undo);
+
   white_parent_[i] = i;
   num_white_children_[i] = 1;
 
-<<<<<<< HEAD
   for (Index neighbor : indexer_.GetNeighbors(i)) {
     if (white_parent_[neighbor] != -1) {
       // The neighbor is white.
       if (!MergeWhites(i, neighbor))
         return false;
-=======
-    AddWhiteToWhiteAreas(index);
-    --num_unknown_cells_;
-  }
-}
-
-void Board::Solve() {
-  if (!is_valid_)
-    return;
-
-  // First we apply all the obvious moves.
-  do {
-    int num_moves = ApplyForcedMoves();
-    cout << "Num remaining cells: " << num_unknown_cells_ << endl;
-  } while (is_valid_ && num_moves > 0);
-
-    if (!is_valid_)
-      return;
-
-    TakeAGuess();
-  }
-}
-
-bool Board::IsSolved() const {
-  return is_valid_ && num_unknown_cells_ == 0;
-}
-
-string Board::ToString(bool debug) const {
-  const int line_length = 4 * width_ + 2;  // Include the newline.
-
-  string line_delimiter(line_length, '-');
-  line_delimiter[line_length - 1] = '\n';
-
-  ostringstream result;
-  for (int i = 0; i < width_; ++i) {
-    result << line_delimiter;
-    for (int j = 0; j < width_; ++j) {
-      result << "| ";
-      const CellState& cell = cells_[GetIndex(i, j)];
-      if (cell.number >= 10)           result << cell.number;
-      else if (cell.number > 0)        result << cell.number << " ";
-      else if (cell.color == WHITE)    result << "  ";
-      else if (cell.color == BLACK)    result << "# ";
-      else if (cell.color == UNKNOWN)  result << (debug ? "? " : "  ");
-    }
-    result << "|\n";
-  }
-  result << line_delimiter;
-  return result.str();
-}
-
-void Board::AddWhiteToWhiteAreas(Index i) {
-  white_parent_[i] = i;
-  num_white_children_[i] = 1;
-
-  for (Index neighbor : GetNeighbors(i)) {
-    if (cells_[neighbor].color == WHITE) {
-      if (!MergeWhites(i, neighbor)) {
-        is_valid_ = false;
-        return;
-      }
->>>>>>> b3a74cfa
     }
   }
   return true;
 }
 
-<<<<<<< HEAD
 bool IslandSet::MergeWhites(Index i, Index j) {
   UndoEdit undo;
   undo.newly_white = i;
 
   Index i_repr = GetWhiteRepresentative(i);
   Index j_repr = GetWhiteRepresentative(j);
+  if (i_repr == j_repr) {
+    // The two areas are merged already, we simply do nothing.
+    return true;
+  }
+
   if (numbers_[i_repr] > 0 && numbers_[j_repr] > 0)
     return false;
   if (numbers_[i_repr] > 0) {
     // For simplicity we chose that j is the cell who is (maybe) attached to a
     // number already.
     swap(i_repr, j_repr);
-=======
-void Board::ApplyMove(const Move& move) {
-  CHECK(is_valid_);
-  --num_unknown_cells_;
-  cells_[move.index].color = move.color;
-  if (move.color == BLACK) {
-    if (IsInBlackSquare(move.index) || IsSomeIslandTooSmall(move.index)) {
-      is_valid_ = false;
-      return;
-    }
-  } else {
-    AddWhiteToWhiteAreas(move.index);
->>>>>>> b3a74cfa
   }
 
   // We merge i into j. Since j might be attached to a number, that ensures that
@@ -223,24 +172,17 @@
   return parent;
 }
 
-<<<<<<< HEAD
 void IslandSet::Undo(Index i) {
-  // Some changes do not generate any edits as MergeWhites detects that they
-  // lead to an invalid state and returns early. Hence it is possible that the
-  // last_edits_ stack is empty.
-  while (!last_edits_.empty() && last_edits_.top().newly_white == i) {
+  CHECK(!last_edits_.empty());
+  do {
     const UndoEdit& undo = last_edits_.top();
+    CHECK_EQ(i, undo.newly_white);
+
     white_parent_[undo.white_parent_index] = undo.white_parent_previous_value;
     num_white_children_[undo.num_white_children_index] =
       undo.num_white_children_previous_value;
     last_edits_.pop();
-=======
-bool Board::MergeWhites(Index i, Index j) {
-  if (cells_[i].number > 0 && cells_[j].number > 0) {
-    // A white area contains two numbers.
-    return false;
->>>>>>> b3a74cfa
-  }
+  } while (!last_edits_.empty() && last_edits_.top().newly_white == i);
 }
 
 // *****************************************************************************
@@ -251,47 +193,41 @@
     : width_(width),
       num_cells_(width_ * width_),
       indexer_(width_),
-      cells_(num_cells_, UNKNOWN),
-      islands_(width, pos_to_numbers),
-      is_valid_(true) {
+      cells_(num_cells_, Color::UNKNOWN),
+      islands_(width, pos_to_numbers) {
   CHECK_GT(width_, 0);
   for (const auto& pos_to_number : pos_to_numbers) {
     const pair<int, int>& position = pos_to_number.first;
-    cells_[indexer_.GetIndex(position.first, position.second)] = WHITE;
-  }
-}
-
-void Board::ApplyMove(const Move& move) {
-  CHECK(is_valid_);
-  CHECK_EQ(UNKNOWN, cells_[move.index]);
-
-<<<<<<< HEAD
+    cells_[indexer_.GetIndex(position.first, position.second)] = Color::WHITE;
+  }
+}
+
+bool Board::ApplyMove(const Move& move) {
+  CHECK_EQ(Color::UNKNOWN, cells_[move.index]);
+
   cells_[move.index] = move.color;
+
   switch (move.color) {
-    case BLACK:
-      if (IsInBlackSquare(move.index) || IsSomeIslandTooSmall(move.index)) {
-        is_valid_ = false;
-        return;
-      }
-    case WHITE:
-      if (!islands_.SetWhite(move.index)) {
-        is_valid_ = false;
-        return;
-      }
+    case Color::BLACK:
+      if (IsInBlackSquare(move.index) || IsSomeIslandTooSmall(move.index))
+        return false;
+      break;
+    case Color::WHITE:
+      if (!islands_.SetWhite(move.index))
+        return false;
+      break;
     default:
       LOG(FATAL) << "Invalid move " << move.index << " --> " << move.color;
   }
-  if (AreBlackDisconnected()) {
-    is_valid_ = false;
-    return;
-=======
-  // If j is tied to a island, we check that it has not become too big.
-  if (cells_[j_repr].number > 0 &&
-      num_white_children_[j_repr] > cells_[j_repr].number) {
-    return false;
->>>>>>> b3a74cfa
-  }
-  return true;
+  return !AreBlackDisconnected();
+}
+
+void Board::ApplyMoveOrDie(const Move& move) {
+  if (move.index == 25 && move.color == Color::WHITE) { // FIXME
+    CHECK(true);
+  }
+  CHECK(ApplyMove(move))
+      << "\n" << ToString(true) << "Move: " << indexer_.DebugMove(move);
 }
 
 bool Board::IsInBlackSquare(Index black) const {
@@ -299,13 +235,14 @@
   indexer_.GetPosition(black, &x, &y);
 
   for (int xx : {x - 1, x + 1}) {
-    if (xx < 0 || xx >= width_ || cells_[indexer_.GetIndex(xx, y)]!= BLACK)
+    if (xx < 0 || xx >= width_ ||
+        cells_[indexer_.GetIndex(xx, y)] != Color::BLACK)
       continue;
-    if (y > 0 && cells_[indexer_.GetIndex(x, y - 1)] == BLACK &&
-        cells_[indexer_.GetIndex(xx, y - 1)] == BLACK)
+    if (y > 0 && cells_[indexer_.GetIndex(x, y - 1)] == Color::BLACK &&
+        cells_[indexer_.GetIndex(xx, y - 1)] == Color::BLACK)
       return true;
-    if (y < width_ - 1 && cells_[indexer_.GetIndex(x, y + 1)] == BLACK &&
-        cells_[indexer_.GetIndex(xx, y + 1)] == BLACK)
+    if (y < width_ - 1 && cells_[indexer_.GetIndex(x, y + 1)] == Color::BLACK &&
+        cells_[indexer_.GetIndex(xx, y + 1)] == Color::BLACK)
       return true;
   }
   return false;
@@ -313,29 +250,21 @@
 
 bool Board::IsSomeIslandTooSmall(Index last_black) const {
   for (Index i = 0; i < num_cells_; ++i) {
-<<<<<<< HEAD
     int number = islands_.GetNumber(i);
     if (number == 0 || islands_.GetIslandCurrentSize(i) == number) {
-=======
-    int number = cells_[i].number;
-    if (number == 0 || num_white_children_[i] >= number) {
->>>>>>> b3a74cfa
       // We skip the cell early if it already has the correct number of white
       // neighbors.
       continue;
     }
-<<<<<<< HEAD
-    if (indexer_.GetManhattanDistance(last_black, i) >= number) {
+    if (indexer_.ManhattanDistance(last_black, i) >= number) {
       // The cell that was marked black is too far to affect this island.
-=======
-    if (GetManhattanDistance(last_black, i) >= number) {
-      // The cell that was marked black is too far from the number to affect it.
->>>>>>> b3a74cfa
       continue;
     }
 
-    vector<bool> reachables = ReachableCellsNotColoredAtMost(i, BLACK, number);
-    if (reachables.size() < number)
+    vector<bool> reachables(num_cells_, false);
+    int num_reachable_cells =
+      ReachableCellsNotColoredAtMost(i, Color::BLACK, number, &reachables);
+    if (num_reachable_cells < number)
       return true;
   }
   return false;
@@ -344,36 +273,27 @@
 bool Board::AreBlackDisconnected() const {
   Index black_index = -1;
   for (Index i = 0; i < num_cells_; ++i) {
-<<<<<<< HEAD
-    if (cells_[i] == BLACK) {
-      black = i;
-=======
-    if (cells_[i].color == BLACK) {
+    if (cells_[i] == Color::BLACK) {
       black_index = i;
->>>>>>> b3a74cfa
       break;
     }
   }
   if (black_index == -1)
     return false;
 
-  vector<bool> reachable = ReachableCellsNotColored(black_index, WHITE);
-
-<<<<<<< HEAD
+  vector<bool> reachable(num_cells_, false);
+  ReachableCellsNotColored(black_index, Color::WHITE, &reachable);
+
   for (Index i = 0; i < num_cells_; ++i) {
-    if (!reachable[i] && cells_[i] == BLACK)
-=======
-  for (Index i = black_index + 1; i < num_cells_; ++i) {
-    if (!reachable[i] && cells_[i].color == BLACK)
->>>>>>> b3a74cfa
+    if (!reachable[i] && cells_[i] == Color::BLACK)
       return true;
   }
   return false;
 }
 
-vector<bool> Board::ReachableCellsNotColored(
-    Index origin, Color barrier) const {
-  return ReachableCellsNotColoredAtMost(origin, barrier, num_cells_);
+int Board::ReachableCellsNotColored(
+    Index origin, Color barrier, vector<bool>* reachable) const {
+  return ReachableCellsNotColoredAtMost(origin, barrier, num_cells_, reachable);
 }
 
 // Returns the number of cells newly marked as reachable.
@@ -401,96 +321,154 @@
   return newly_reachable_cells;
 }
 
-vector<bool> Board::ReachableCellsNotColoredAtMost(
-    Index origin, Color barrier, int max_num_cells) const {
-  vector<bool> reachable(num_cells_);
-  MarkAndPropagate(origin, barrier, max_num_cells, &reachable);
-  return reachable;
+int Board::ReachableCellsNotColoredAtMost(
+    Index origin,
+    Color barrier,
+    int max_num_cells,
+    vector<bool>* reachable) const {
+  return MarkAndPropagate(origin, barrier, max_num_cells, reachable);
 }
 
 void Board::UndoMove(const Move& move) {
-  CHECK_NE(UNKNOWN, move.color);
+  CHECK_NE(Color::UNKNOWN, move.color);
   CHECK_EQ(move.color, cells_[move.index]);
 
-  cells_[move.index] = UNKNOWN;
-  if (move.color == WHITE)
+  cells_[move.index] = Color::UNKNOWN;
+  if (move.color == Color::WHITE)
     islands_.Undo(move.index);
-
-  // It is not possible to apply a move when the state is invalid, thus we know
-  // that the previous state was valid, whether the current state is valid or
-  // not.
-  is_valid_ = true;
-}
-
-bool Board::IsMoveValid(const Move& move) const {
+}
+
+bool Board::HasMoveNoSolution(const Move& move, int num_moves_horizon) const {
+  CHECK_GE(num_moves_horizon, 1);
   Board* that = const_cast<Board*>(this);
-  that->ApplyMove(move);
-  bool result = is_valid_;
+  bool legal_move = that->ApplyMove(move);
+  bool result = !legal_move || HasNoSolution(move, num_moves_horizon - 1);
   that->UndoMove(move);
   return result;
 }
 
-<<<<<<< HEAD
-bool Board::SolveWithoutGuess(stack<Move>* applied_moves) {
-  bool made_progress;
-  do {
-    made_progress = false;
-    for (Index i = 0; i < num_cells_; ++i) {
-      if (cells_[i] != UNKNOWN)
-        continue;
-      if (!is_valid_)
-        return false;
-
-      const Move black_move = {i, BLACK};
-      const Move white_move = {i, WHITE};
-      if (IsMoveValid(black_move)) {
-        if (!IsMoveValid(white_move)) {
-          ApplyMove(black_move);
+/*
+struct DistanceToLessThan {
+  DistanceToLessThan(Indexer indexer, int origin)
+      : indexer_(indexer), origin_(origin) {}
+  bool operator()(Index i, Index j) const {
+    return indexer_.ManhattanDistance(i, origin_) <
+           indexer_.ManhattanDistance(j, origin_);
+  }
+
+ private:
+  const Indexer indexer_;
+  const Index origin_;
+};
+*/
+
+bool Board::HasNoSolution(
+    const Move& previous_move, int num_moves_horizon) const {
+  if (num_moves_horizon == 0)
+    return false;
+
+  // vector<Index> next_moves;
+  // next_moves.reserve(num_cells_);
+  // for (Index i = 0; i < num_cells_; ++i) {
+    // if (cells_[i] == Color::UNKNOWN) {
+      // next_moves.push_back(i);
+    // }
+  // }
+  // sort(next_moves.begin(), next_moves.end(),
+       // DistanceToLessThan(indexer_, previous_move.index));
+  // next_moves.resize(8);  // FIXME
+
+  for (Index i : indexer_.GetNeighbors(previous_move.index)) {
+    if (cells_[i] != Color::UNKNOWN) {
+      continue;
+    }
+
+    if (HasMoveNoSolution({i, Color::BLACK}, num_moves_horizon) &&
+        HasMoveNoSolution({i, Color::WHITE}, num_moves_horizon)) {
+      return true;
+    }
+  }
+  return false;
+}
+
+void Board::Progress(stack<Move>* applied_moves, int max_lookahead) {
+  for (int lookahead = 1; lookahead <= max_lookahead; ++lookahead) {
+    bool made_progress;
+    do {
+      made_progress = false;
+      for (Index i = 0; i < num_cells_; ++i) {
+        if (cells_[i] != Color::UNKNOWN)
+          continue;
+
+        Move black_move = {i, Color::BLACK};
+        Move white_move = {i, Color::WHITE};
+        if (HasMoveNoSolution(black_move, lookahead)) {
+          ApplyMoveOrDie(white_move);
+          applied_moves->push(white_move);
+          made_progress = true;
+        } else if (HasMoveNoSolution(white_move, lookahead)) {
+          ApplyMoveOrDie(black_move);
           applied_moves->push(black_move);
           made_progress = true;
         }
-      } else {
-        ApplyMove(white_move);
-        applied_moves->push(white_move);
-        made_progress = true;
       }
-    }
-  } while (made_progress);
-  return is_valid_;
+    } while (made_progress);
+  }
 }
 
 bool Board::Solve() {
-  if (!is_valid_)
-    return false;
+  cout << "Preprocessing..." << endl;
+  ProgressTrivialBlacks();
 
   stack<Move> applied_moves;
-  SolveWithoutGuess(&applied_moves);
-
-  Move next_move = GetNextGuessMove();
-  if (SolveWithGuess(next_move))
+  Progress(&applied_moves, 8);
+
+  cout << ToString() << endl;
+
+  cout << "Backtracking..." << endl;
+  return Backtrack();
+}
+
+bool Board::Backtrack() {
+  const Move move = GetNextGuessMove();
+  if (move.index == -1) {
+    // There is no unknown cells: we have found a solution.
     return true;
-
-  next_move.color = OppositeColor(next_move.color);
-  if (SolveWithGuess(next_move))
+  }
+
+  if (BacktrackWithMove(move))
     return true;
 
-  while (!applied_moves.empty()) {
-    UndoMove(applied_moves.top());
-    applied_moves.pop();
-  }
-  return false;
-}
-
-bool Board::SolveWithGuess(const Move& next_move) {
-  if (!is_valid_)
-    return false;
-
-  ApplyMove(next_move);
-  if (Solve()) {
+  const Move other_move = {move.index, OppositeColor(move.color)};
+  return BacktrackWithMove(other_move);
+}
+
+bool Board::BacktrackWithMove(const Move& move) {
+  if (ApplyMove(move) && Backtrack()) {
     return true;
   } else {
-    UndoMove(next_move);
+    UndoMove(move);
     return false;
+  }
+}
+
+void Board::ProgressTrivialBlacks() {
+  for (Index i = 0; i < num_cells_; ++i) {
+    if (cells_[i] != Color::UNKNOWN)
+      continue;
+    bool reachable = false;
+    for (Index j = 0; j < num_cells_; ++j) {
+      const int number = islands_.GetNumber(j);
+      if (number < 0)
+        continue;
+      if (indexer_.ManhattanDistance(j, i) < number) {
+        reachable = true;
+        break;
+      }
+    }
+    if (!reachable) {
+      ApplyMoveOrDie({i, Color::BLACK});
+    }
   }
 }
 
@@ -498,37 +476,28 @@
   int max_num_known_neighbors = -1;
   int bestIndex = -1;
   for (Index i = 0; i < num_cells_; ++i) {
-    if (cells_[i] != UNKNOWN)
+    if (cells_[i] != Color::UNKNOWN)
       continue;
 
     int num_known_neighbors = 0;
     for (Index neighbor : indexer_.GetNeighbors(i)) {
-      if (cells_[neighbor] != UNKNOWN)
+      if (cells_[neighbor] != Color::UNKNOWN)
         ++num_known_neighbors;
+
+      // Numbers count twice as more as known cells.
+      if (islands_.GetNumber(neighbor) > 0)
+        ++num_known_neighbors;
     }
 
     if (num_known_neighbors == 4) {
-      bestIndex = i;
-      break;
+      return {i, Color::BLACK};
     }
     if (num_known_neighbors > max_num_known_neighbors) {
       max_num_known_neighbors = num_known_neighbors;
       bestIndex = i;
     }
   }
-  return {bestIndex, BLACK};
-=======
-vector<pair<int, int>> Board::GetNeighbors(int x, int y) const {
-  vector<pair<int, int>> result;
-  if (x > 0)
-    result.push_back({x - 1, y    });
-  if (y > 0)
-    result.push_back({x    , y - 1});
-  if (x < width_ - 1)
-    result.push_back({x + 1, y    });
-  if (y < width_ - 1)
-    result.push_back({x    , y + 1});
-  return result;
+  return {bestIndex, Color::BLACK};
 }
 
 namespace {
@@ -579,5 +548,31 @@
 
   Board board(width, numbers);
   return std::move(board);
->>>>>>> b3a74cfa
-}
+}
+
+string Board::ToString(bool debug) const {
+  const int line_length = 4 * width_ + 2;  // Include the newline.
+
+  string line_delimiter(line_length, '-');
+  line_delimiter[line_length - 1] = '\n';
+
+  ostringstream result;
+  for (int i = 0; i < width_; ++i) {
+    result << line_delimiter;
+    for (int j = 0; j < width_; ++j) {
+      result << "| ";
+      const Index index = indexer_.GetIndex(i, j);
+      const Color color = cells_[index];
+      const int number = islands_.GetNumber(index);
+      if (number >= 10)                  result << number;
+      else if (number > 0)               result << number << " ";
+      else if (color == Color::WHITE)    result << (debug ? "· " : "  ");
+      else if (color == Color::BLACK)    result << "# ";
+      else if (color == Color::UNKNOWN)  result << "  ";
+
+    }
+    result << "|\n";
+  }
+  result << line_delimiter;
+  return result.str();
+}
